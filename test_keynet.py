import numpy as np
import scipy.linalg
import PIL
import copy
import torch 
from torch import nn
import torch.nn.functional as F
import keynet.sparse
from keynet.sparse import sparse_permutation_matrix, sparse_identity_matrix, sparse_identity_matrix_like
from keynet.torch import affine_to_linear, linear_to_affine, affine_to_linear_matrix
from keynet.sparse import sparse_toeplitz_conv2d, sparse_toeplitz_avgpool2d
from keynet.util import torch_avgpool2d_in_scipy, torch_conv2d_in_scipy
from keynet.dense import uniform_random_diagonal_matrix, random_positive_definite_matrix
import keynet.util
import keynet.mnist
import keynet.cifar10
import keynet.torch
import keynet.system
import keynet.vgg
import vipy
from vipy.util import Stopwatch
from keynet.globals import GLOBAL


def test_identity_keynet():
    inshape = (1,28,28)
    x = torch.randn(1, *inshape)
    net = keynet.mnist.LeNet_AvgPool()
    net.load_state_dict(torch.load('./models/mnist_lenet_avgpool.pth'))

    (sensor, knet) = keynet.system.IdentityKeynet(inshape, net)
    assert np.allclose(knet.forward(sensor.encrypt(x).tensor()).detach().numpy().flatten(), net.forward(x).detach().numpy().flatten(), atol=1E-5)
    print('[test_keynet]:  IdentityKeynet PASSED')

    
def test_tiled_keynet():
    inshape = (1,28,28)
    x = torch.randn(1, *inshape)
    net = keynet.mnist.LeNet_AvgPool()

    (sensor, knet) = keynet.system.Keynet(inshape, net, backend='scipy-tiled', blocksize=28)
    assert np.allclose(knet.forward(sensor.encrypt(x).tensor()).detach().numpy().flatten(), net.forward(x).detach().numpy().flatten(), atol=1E-5)
    print('[test_keynet]:  tiled IdentityKeynet PASSED')    
    
    (sensor, knet) = keynet.system.TiledPermutationKeynet(inshape, net, tilesize=14)
    assert np.allclose(knet.forward(sensor.encrypt(x).tensor()).detach().numpy().flatten(), net.forward(x).detach().numpy().flatten(), atol=1E-5)    
    print('[test_keynet]:  tiled PermutationKeynet PASSED')
    

def test_permutation_keynet():
    inshape = (1,28,28)
    x = torch.randn(1, *inshape)
    net = keynet.mnist.LeNet_AvgPool()
    net.load_state_dict(torch.load('./models/mnist_lenet_avgpool.pth'))

    (sensor, knet) = keynet.system.PermutationKeynet(inshape, net)
    assert np.allclose(knet.forward(sensor.encrypt(x).tensor()).detach().numpy().flatten(), net.forward(x).detach().numpy().flatten(), atol=1E-5)
    print('[test_keynet]:  global PermutationKeynet  -  PASSED')    
    
    (sensor, knet) = keynet.system.Keynet(inshape, net, global_geometric='permutation', memoryorder='block', blocksize=14)
    assert np.allclose(knet.forward(sensor.encrypt(x).tensor()).detach().numpy().flatten(), net.forward(x).detach().numpy().flatten(), atol=1E-5) 
    print('[test_keynet]:  global PermutationKeynet  -  PASSED')
    
    (sensor, knet) = keynet.system.Keynet(inshape, net, local_geometric='permutation', blocksize=28*28)  
    assert np.allclose(knet.forward(sensor.encrypt(x).tensor()).detach().numpy().flatten(), net.forward(x).detach().numpy().flatten(), atol=1E-5)   
    print('[test_keynet]:  local PermutationKeynet  -  PASSED')


def test_photometric_keynet():
    inshape = (1,28,28)
    x = torch.randn(1, *inshape)
    net = keynet.mnist.LeNet_AvgPool()

    (sensor, knet) = keynet.system.Keynet(inshape, net, global_photometric='uniform_gain', beta=1.0)
    assert np.allclose(knet.forward(sensor.encrypt(x).tensor()).detach().numpy().flatten(), net.forward(x).detach().numpy().flatten(), atol=1E-5)
    print('[test_keynet]:  Analog Gain Keynet  -  PASSED')

    (sensor, knet) = keynet.system.Keynet(inshape, net, global_photometric='uniform_bias', beta=1.0)
    assert np.allclose(knet.forward(sensor.encrypt(x).tensor()).detach().numpy().flatten(), net.forward(x).detach().numpy().flatten(), atol=1E-5)
    print('[test_keynet]:  Analog Bias Keynet  -  PASSED')

    (sensor, knet) = keynet.system.Keynet(inshape, net, global_photometric='uniform_affine', beta=1.0)
    assert np.allclose(knet.forward(sensor.encrypt(x).tensor()).detach().numpy().flatten(), net.forward(x).detach().numpy().flatten(), atol=1E-5)
    print('[test_keynet]:  Analog Affine Keynet  -  PASSED')
        

def test_keynet_scipy():
    inshape = (1,28,28)
    x = torch.randn(1, *inshape)
    net = keynet.mnist.LeNet_AvgPool()
    net.load_state_dict(torch.load('./models/mnist_lenet_avgpool.pth'));

    (sensor, knet) = keynet.system.IdentityKeynet(inshape, net)
    assert np.allclose(knet.forward(sensor.encrypt(x).tensor()).detach().numpy().flatten(), net.forward(x).detach().numpy().flatten(), atol=1E-5)
    print('[test_keynet_constructor]:  IdentityKeynet (scipy) PASSED')
    vipy.util.save((sensor, knet), 'keynet_lenet_identity.pkl')
        
    (sensor, knet) = keynet.system.PermutationKeynet(inshape, net, do_output_encryption=False)
    assert np.allclose(knet.forward(sensor.encrypt(x).tensor()).detach().numpy().flatten(), net.forward(x).detach().numpy().flatten(), atol=1E-5)
    print('[test_keynet_constructor]:  PermutationKeynet PASSED')    

    (sensor, knet) = keynet.system.StochasticKeynet(inshape, net, alpha=1, do_output_encryption=False)
    assert np.allclose(knet.forward(sensor.encrypt(x).tensor()).detach().numpy().flatten(), net.forward(x).detach().numpy().flatten(), atol=1E-5)
    vipy.util.save((sensor, knet), 'keynet_lenet_stochastic.pkl')        
    print('[test_keynet_constructor]:  StochasticKeynet (alpha=1) PASSED')    

    (sensor, knet) = keynet.system.StochasticKeynet(inshape, net, alpha=2, do_output_encryption=False)
    assert np.allclose(knet.forward(sensor.encrypt(x).tensor()).detach().numpy().flatten(), net.forward(x).detach().numpy().flatten(), atol=1E-5)
    print('[test_keynet_constructor]:  StochasticKeynet (alpha=2) PASSED')    
    
    (sensor, knet) = keynet.system.TiledIdentityKeynet(inshape, net, 27)
    assert np.allclose(knet.forward(sensor.encrypt(x).tensor()).detach().numpy().flatten(), net.forward(x).detach().numpy().flatten(), atol=1E-5)
    knet.num_parameters()
    print('[test_keynet_constructor]:  TiledIdentityKeynet PASSED')
        
    (sensor, knet) = keynet.system.TiledPermutationKeynet(inshape, net, 27, do_output_encryption=False)
    yh = knet.forward(sensor.encrypt(x).tensor()).detach().numpy().flatten()
    y = net.forward(x).detach().numpy().flatten()
    assert np.allclose(knet.forward(sensor.encrypt(x).tensor()).detach().numpy().flatten(), net.forward(x).detach().numpy().flatten(), atol=1E-5)
    knet.num_parameters()    
    print('[test_keynet_constructor]:  TiledPermutationKeynet PASSED')
        
    inshape = (3,32,32)
    net = keynet.cifar10.AllConvNet()    
    net.load_state_dict(torch.load('./models/cifar10_allconv.pth', map_location=torch.device('cpu')));
    x = torch.randn(1, *inshape)
    (sensor, knet) = keynet.system.IdentityKeynet(inshape, net)    
    yh = knet.forward(sensor.encrypt(x).tensor()).detach().numpy().flatten()
    y = net.forward(x).detach().numpy().flatten()
    assert np.allclose(yh, y, atol=1E-5)
    vipy.util.save((sensor, knet), 'keynet_allconv.pkl')
    print('[test_keynet_constructor]:  IdentityKeynet (allconvnet) parameters=%d' % (knet.num_parameters()))
    print('[test_keynet_constructor]:  IdentityKeynet (allconvnet) PASSED')

    GLOBAL['PROCESSES'] = 8
    (sensor, knet) = keynet.system.TiledIdentityKeynet(inshape, net, 32)    
    yh = knet.forward(sensor.encrypt(x).tensor()).detach().numpy().flatten()
    y = net.forward(x).detach().numpy().flatten()
    assert np.allclose(yh, y, atol=1E-5)
    vipy.util.save((sensor, knet), 'keynet_allconv_tiled.pkl')
    print('[test_keynet_constructor]:  TiledIdentityKeynet (allconvnet) parameters=%d' % (knet.num_parameters()))    
    print('[test_keynet_constructor]:  TiledIdentityKeynet (allconvnet) PASSED')

    print('[test_keynet_constructor]:  PASSED')    
    

def _test_keynet_torch():
    # FIXME
    (sensor, knet) = keynet.system.Keynet(inshape, net, 'identity', 'torch')
    assert np.allclose(knet.forward(sensor.encrypt(x).tensor()).detach().numpy().flatten(), net.forward(x).detach().numpy().flatten(), atol=1E-5)
    print('[test_keynet_constructor]:  IdentityKeynet (torch) PASSED')

    
def test_keynet_mnist():
    torch.set_grad_enabled(False)
    np.random.seed(0)
    X = [torch.tensor(np.random.rand(1,1,28,28).astype(np.float32)) for j in range(0,16)]

    # LeNet
    net = keynet.mnist.LeNet()
    net.load_state_dict(torch.load('./models/mnist_lenet.pth'))
    net.eval()
    with Stopwatch() as sw:
        y = [net(x) for x in X]        
        y = [net(x) for x in X]
    print('[test_keynet_mnist]: Elapsed: %f sec' % (sw.elapsed/(2*len(X))))
    print('[test_keynet_mnist]: LeNet parameters: %d' % keynet.torch.count_parameters(net))

    # LeNet-AvgPool
    net = keynet.mnist.LeNet_AvgPool()
    net.load_state_dict(torch.load('./models/mnist_lenet_avgpool.pth'))
    net.eval()
    with Stopwatch() as sw:
        y = [net(x) for x in X]
    print('[test_keynet_mnist]: Elapsed: %f sec' % (sw.elapsed/len(X)))
    print('[test_keynet_mnist]: LeNet_AvgPool parameters: %d' % keynet.torch.count_parameters(net))

    # Identity KeyNet
    inshape = (1,28,28)
    (sensor, knet) = keynet.system.IdentityKeynet(inshape, net)    
    yh_identity = knet.forward(sensor.encrypt(X[0]).tensor()).detach().numpy().flatten()
    assert(np.allclose(np.array(y[0]), yh_identity))
    print('[test_keynet_mnist]:  IdentityKeynet: passed')
    print('[test_keynet_mnist]:  IdentityKey parameters: %d' % knet.num_parameters())

    # IdentityTiled keynet
    inshape = (1,28,28)
    (sensor, knet) = keynet.system.TiledIdentityKeynet(inshape, net, tilesize=32)    
    yh_identity = knet.forward(sensor.encrypt(X[0]).tensor()).detach().numpy().flatten()
    assert(np.allclose(np.array(y[0]), yh_identity))
    print('[test_keynet_mnist]:  TiledIdentityKeynet: passed')
    print('[test_keynet_mnist]:  TiledIdentityKey parameters: %d' % knet.num_parameters())
    
    # Permutation KeyLeNet
    (sensor, knet) = keynet.system.TiledPermutationKeynet(inshape, net, tilesize=32)    
    yh = knet.forward(sensor.encrypt(X[0]).tensor()).detach().numpy().flatten()
    assert(np.allclose(np.array(y[0]), yh))
    print('[test_keynet_mnist]:  TiledPermutationKeynet: passed')
    print('[test_keynet_mnist]:  TiledPermutationKeynet parameters: %d' % knet.num_parameters())

    # Stochastic
    (sensor, knet) = keynet.system.StochasticKeynet(inshape, net, alpha=2, beta=2)    
    yh = knet.forward(sensor.encrypt(X[0]).tensor()).detach().numpy().flatten()
    assert(np.allclose(np.array(y[0]), yh))
    print('[test_keynet_mnist]:  StochasticKeynet: passed')
    print('[test_keynet_mnist]:  StochasticKeynet parameters: %d' % knet.num_parameters())

    # Stochastic Tiled
    (sensor, knet) = keynet.system.TiledStochasticKeynet(inshape, net, alpha=2, beta=2, tilesize=32)    
    yh = knet.forward(sensor.encrypt(X[0]).tensor()).detach().numpy().flatten()
    assert(np.allclose(np.array(y[0]), yh))
    print('[test_keynet_mnist]:  TiledStochasticKeynet: passed')
    print('[test_keynet_mnist]:  TiledStochasticKeynet parameters: %d' % knet.num_parameters())    
    return 

    


def test_vgg16():
    keynet.globals.num_processes(32)
    net = keynet.vgg.VGG16()
    print('vgg16: num parameters=%d' % keynet.torch.count_parameters(net))
    (sensor, model) = keynet.system.TiledIdentityKeynet( (3, 224, 224), net, 1024)
    print('vgg16: keynet num parameters=%d' % model.num_parameters())
    return 


def test_vgg16_permutation():
    keynet.globals.num_processes(48)    
    net = keynet.vgg.VGG16()
    print('vgg16: num parameters=%d' % keynet.torch.count_parameters(net))
    (sensor, model) = keynet.system.TiledPermutationKeynet( (3, 224, 224), net, 32)
    print('vgg16: keynet num parameters=%d' % model.num_parameters())
    print(vipy.util.save((sensor, model), 'keynet_vgg16_tiled_permutation.pkl'))


def test_vgg16_stochastic():
    keynet.globals.num_processes(48)    
    net = keynet.vgg.VGG16()
    print('vgg16: num parameters=%d' % keynet.torch.count_parameters(net))
    (sensor, model) = keynet.system.TiledStochasticKeynet( (3, 224, 224), net, 32, alpha=2, beta=1.0)
    print('vgg16: keynet num parameters=%d' % model.num_parameters())
    print(vipy.util.save((sensor, model), 'keynet_vgg16_tiled_stochastic_alpha%d_tile%d.pkl' % (2, 32)))


if __name__ == '__main__':
    #test_identity_keynet()
<<<<<<< HEAD
    test_tiled_keynet()
    test_permutation_keynet()
    test_photometric_keynet()
=======
    #test_tiled_keynet()
    #test_permutation_keynet()
    #test_photometric_keynet()
>>>>>>> 1c0f99a6

    
    #test_keynet_scipy()    
    
    #test_vgg16_stochastic()
    #test_memory_order()
    #test_keynet_mnist()
    #test_vgg16_permutation()
    test_vgg16()<|MERGE_RESOLUTION|>--- conflicted
+++ resolved
@@ -245,16 +245,9 @@
 
 if __name__ == '__main__':
     #test_identity_keynet()
-<<<<<<< HEAD
     test_tiled_keynet()
     test_permutation_keynet()
     test_photometric_keynet()
-=======
-    #test_tiled_keynet()
-    #test_permutation_keynet()
-    #test_photometric_keynet()
->>>>>>> 1c0f99a6
-
     
     #test_keynet_scipy()    
     
