import torch
from torch import nn
import torch.nn.functional as F
import numpy as np
import scipy.sparse
import torch.sparse
import vipy
from collections import OrderedDict
from keynet.torch import homogenize, dehomogenize
from vipy.util import try_import
from keynet.torch import homogenize_matrix, sparse_toeplitz_conv2d, sparse_toeplitz_avgpool2d, scipy_coo_to_torch_sparse
from keynet.sparse import sparse_permutation_matrix_with_inverse, sparse_permutation_matrix, sparse_generalized_permutation_block_matrix_with_inverse, sparse_identity_matrix
from keynet.sparse import sparse_stochastic_matrix_with_inverse, sparse_generalized_stochastic_matrix_with_inverse, sparse_generalized_permutation_matrix_with_inverse, sparse_identity_matrix_like
from keynet.sparse import sparse_permutation_tiled_matrix_with_inverse, SparseTiledMatrix, sparse_identity_tiled_matrix_with_inverse, sparse_generalized_permutation_tiled_matrix_with_inverse
from keynet.sparse import sparse_generalized_stochastic_tiled_matrix_with_inverse, sparse_block_permutation_tiled_matrix_with_inverse
import keynet.torch
import keynet.layer
import keynet.fiberbundle
from keynet.util import blockview


class KeyedModel(object):
    def __init__(self, net, inshape, inkey, f_layername_to_keypair, do_output_encryption=False, verbose=True, n_processes=1):
        # Assign layerkeys using provided lambda function
        net.eval()
        netshape = keynet.torch.netshape(net, inshape)
        (i,o) = (netshape['input'], netshape['output'])              
        layerkey = {k:{'outkeypair':f_layername_to_keypair(k, v['outshape']),
                       'prevlayer':v['prevlayer']}
                    for (k,v) in netshape.items() if k not in set(['input', 'output'])}

        leafkey = {'input':inkey, 'output':layerkey[o]['outkeypair'][1] if do_output_encryption else None}  # private
        layerkey = {k:{'A':v['outkeypair'][0] if k!=o or (k==o and do_output_encryption) else None,
                       'Ainv':inkey if v['prevlayer'] == 'input' else layerkey[v['prevlayer']]['outkeypair'][1]}
                    for (k,v) in layerkey.items()}
        layerkey.update(leafkey)

        # Iterate over named layers and replace with keyed versions
        layernames = set([k for (k,m) in net.named_children()])        
        d_name_to_keyedmodule = OrderedDict()        
        for (k,m) in net.named_children():
            if verbose:
                print('[keynet.layers.KeyNet]: Keying "%s"' % k)
            assert k in layerkey, 'Key not found for layer "%s"' % k
            assert k in netshape, 'Layer name not found in net shape for layer "%s"' % k
            assert 'A' in layerkey[k] and 'Ainv' in layerkey[k], 'Keys not specified for layer "%s"' % k
            assert 'inshape' in netshape[k], 'Layer input shape not specified for layer "%s"' % k

            # Replace torch layers with keyed layers 
            if isinstance(m, nn.Conv2d):
                assert m.padding[0] == m.kernel_size[0]//2 and m.padding[1] == m.kernel_size[1]//2, "Padding is assumed to be equal to (kernelsize-1)/2"
                m_keyed = keynet.layer.KeyedConv2d(inshape=netshape[k]['inshape'],
                                                   out_channels=m.out_channels,
                                                   in_channels=m.in_channels,
                                                   kernel_size=m.kernel_size,
<<<<<<< HEAD
                                                   stride=m.stride)
=======
                                                   stride=m.stride,
                                                   n_processes=n_processes)
                d_name_to_keyedmodule[k] = m_keyed
>>>>>>> 45bdbe54
                if '%s_bn' % k not in layernames:                
                    d_name_to_keyedmodule[k] = d_name_to_keyedmodule[k].key(m.weight, m.bias, layerkey[k]['A'], layerkey[k]['Ainv'])
            elif isinstance(m, nn.AvgPool2d):
                m_keyed = keynet.layer.KeyedAvgpool2d(inshape=netshape[k]['inshape'],
                                                      kernel_size=m.kernel_size,
<<<<<<< HEAD
                                                      stride=m.stride)
=======
                                                      stride=m.stride)                                         
>>>>>>> 45bdbe54
                d_name_to_keyedmodule[k] = m_keyed.key(layerkey[k]['A'], layerkey[k]['Ainv'])  
            elif isinstance(m, nn.ReLU):
                m_keyed = keynet.layer.KeyedReLU()
                d_name_to_keyedmodule[k] = m_keyed.key(layerkey[k]['A'], layerkey[k]['Ainv'])                                
            elif isinstance(m, nn.Linear):                
                m_keyed = keynet.layer.KeyedLinear(out_features=m.out_features,
                                                   in_features=m.in_features)
                if '%s_bn' % k not in layernames:                                
                    d_name_to_keyedmodule[k] = m_keyed.key(m.weight, m.bias, layerkey[k]['A'], layerkey[k]['Ainv'])   
            elif isinstance(m, nn.BatchNorm2d):
                assert ('_' in k) and hasattr(net, k.split('_')[0]), "Batchnorm layers must be named 'mylayername_bn' for corresponding linear layer mylayername.  (e.g. 'conv3_bn')"
                k_prev = k.split('_')[0]
                assert k_prev in d_name_to_keyedmodule, "Batchnorm layer named 'mylayer_bn' must come after 'mylayer' (e.g. 'conv3_bn' must come after 'conv3')"
                m_prev = getattr(net, k_prev)
                (bn_weight, bn_bias) = keynet.torch.fuse_conv2d_and_bn(m_prev.weight, m_prev.bias,
                                                                       m.running_mean, m.running_var, 1E-5,
                                                                       m.weight, m.bias)
                # Replace module k_prev with fused weights
                d_name_to_keyedmodule[k_prev].key(bn_weight, bn_bias, layerkey[k_prev]['A'], layerkey[k_prev]['Ainv'])
            elif isinstance(m, nn.Dropout):
                pass  # identity matrix at test time, ignore me
            else:
                raise ValueError('unsupported layer type "%s"' % str(type(m)))

        self._keynet = nn.Sequential(d_name_to_keyedmodule)
        self._embeddingkey = layerkey['output']
        self._imagekey = layerkey['input']
        
    def forward(self, img_cipher, outkey=None):
        outkey = outkey if outkey is not None else self.embeddingkey()
        y_cipher = self._keynet.forward(img_cipher)
        return dehomogenize(self.decrypt(y_cipher, outkey) if outkey is not None else y_cipher)
    
    def decrypt(self, y_cipher, outkey=None): 
        outkey = outkey if outkey is not None else self.embeddingkey()
        return keynet.layer.KeyedLayer(W=outkey).forward(y_cipher) if outkey is not None else y_cipher

    def imagekey(self):
        """Return key for decryption of image (if desired)"""
        return self._imagekey

    def embeddingkey(self):
        """Return key for decryption of output embedding layer"""
        return self._embeddingkey
    
    def public(self):
        """When publicly releasing the keynet, remove keys (if present)"""
        self._imagekey = None
        self._embeddingkey = None        

    def num_parameters(self):
        return sum([c.nnz() for (k,c) in self._keynet.named_children() if hasattr(c, 'nnz')])
    

class KeyedSensor(keynet.layer.KeyedLayer):
    def __init__(self, inshape, keypair):
        super(KeyedSensor, self).__init__()
        (self._encryptkey, self._decryptkey) = keypair
        self._inshape = inshape
        self._tensor = None
        
    def __repr__(self):
        return str('<KeySensor: height=%d, width=%d, channels=%d>' % (self._inshape[1], self._inshape[2], self._inshape[0]))
    
    def load(self, imgfile):
        im = vipy.image.Image(imgfile).resize(height=self._inshape[1], width=self._inshape[2])
        if self._inshape[0] == 1:
            im = im.grey()
        self._tensor = im.float().torch().contiguous()
        return self

    def tensor(self, x=None):
        if x is None:
            return self._tensor
        else:
            self._tensor = x.clone().type(torch.FloatTensor)
            return self

    def image(self):
        img = dehomogenize(self._tensor).reshape(1, *self._inshape)  if self.isencrypted() else self._tensor  # 1x(C*H*W+1) -> 1xCxHxW
        img = np.squeeze(img.permute(2,3,1,0).numpy())  # 1xCxHxW -> HxWxC
        colorspace = 'float' if img.dtype == np.float32 else None
        colorspace = 'rgb' if img.dtype == np.uint8 and img.shape[2] == 3 else colorspace
        colorspace = 'lum' if img.dtype == np.uint8 and img.shape[2] == 1 else colorspace
        return vipy.image.Image(array=img, colorspace=colorspace)

    def keypair(self):
        return (self._encryptkey, self._decryptkey)

    def key(self):
        return self._decryptkey
    
    def isencrypted(self):
        """An encrypted image is converted from NxCxHxW tensor to Nx(C*H*W+1)"""
        return self.isloaded() and self._tensor.ndim == 2

    def isloaded(self):
        return self._tensor is not None
    
    def encrypt(self, x_raw=None):
        """img_tensor is NxCxHxW, return Nx(C*H*W+1) homogenized and encrypted"""
        self.tensor(x_raw) 
        assert self.isloaded(), "Load image first"
        self.W = self._encryptkey    # Used in super().forward()
        self._tensor = super(KeyedSensor, self).forward(homogenize(self._tensor)) if not self.isencrypted() else self._tensor
        return self
        
    def decrypt(self, x_cipher=None):
        """x_cipher is Nx(C*H*W+1) homogenized, convert to NxCxHxW decrypted"""
        self.tensor(x_cipher)
        assert self.isloaded(), "Load image first"        
        self.W = self._decryptkey   # Used in super().forward()               
        self._tensor = dehomogenize(super(KeyedSensor, self).forward(self._tensor)).reshape(self._tensor.shape[0], *self._inshape) if self.isencrypted() else self._tensor
        return self

    
class OpticalFiberBundle(KeyedSensor):
    def __init__(self, inshape=(3,512,512), keypair=None):
        (encryptkey, decryptkey) = keypair if keypair is not None else keygen('identity', 'scipy')('input', inshape)      
        super(OpticalFiberBundle, self).__init__(inshape, (encryptkey, decryptkey))
    
    def load(self, imgfile):
        img_color = vipy.image.Image(imgfile).maxdim(max(self._inshape)).centercrop(height=self._inshape[1], width=self._inshape[2]).numpy()
        img_sim = keynet.fiberbundle.simulation(img_color, h_xtalk=0.05, v_xtalk=0.05, fiber_core_x=16, fiber_core_y=16, do_camera_noise=True)
        return vipy.image.Image(array=np.uint8(img_sim), colorspace='rgb')
    

class KeyPair(object):
    def __init__(self, backend='scipy'):
        self._SparseMatrix = keynet.sparse.SparseMatrix if backend=='scipy' else keynet.torch.SparseMatrix
        self._SparseTiledMatrix = keynet.sparse.SparseTiledMatrix if backend=='scipy' else keynet.torch.SparseTiledMatrix
        
    def identity(self):
        return lambda layername, outshape: (self._SparseMatrix(sparse_identity_matrix(np.prod(outshape)+1).tocoo()),
                                            self._SparseMatrix(sparse_identity_matrix(np.prod(outshape)+1).tocoo()))
    def permutation(self):
        return lambda layername, outshape: tuple(self._SparseMatrix(m) for m in sparse_permutation_matrix_with_inverse(np.prod(outshape)+1))

    def stochastic(self, alpha, beta):
        assert alpha is not None and beta is not None, "Invalid (alpha, beta)"
        return lambda layername, outshape: (tuple(self._SparseMatrix(m) for m in sparse_generalized_stochastic_matrix_with_inverse(np.prod(outshape)+1, alpha, beta)) if 'relu' not in layername else 
                                            tuple(self._SparseMatrix(m) for m in sparse_generalized_permutation_matrix_with_inverse(np.prod(outshape)+1, beta)))
    def tiled_identity(self, tilesize):
        assert tilesize is not None, "invalid tilesize"
        return lambda layername, outshape: sparse_identity_tiled_matrix_with_inverse(np.prod(outshape)+1, tilesize, tiler=self._SparseTiledMatrix)
    
    def tiled_permutation(self, tilesize):
        assert tilesize is not None, "invalid tilesize"
        return lambda layername, outshape: sparse_permutation_tiled_matrix_with_inverse(np.prod(outshape)+1, tilesize, tiler=self._SparseTiledMatrix)

    def tiled_stochastic(self, alpha, beta, tilesize):    
        assert tilesize is not None, "invalid tilesize"
        assert alpha is not None and beta is not None, "Invalid (alpha, beta)"
        return lambda layername, outshape: (sparse_generalized_stochastic_tiled_matrix_with_inverse(np.prod(outshape)+1, tilesize, alpha, beta, tiler=self._SparseTiledMatrix) if 'relu' not in layername else 
                                            sparse_generalized_permutation_tiled_matrix_with_inverse(np.prod(outshape)+1, tilesize, beta, tiler=self._SparseTiledMatrix))
    
    def tiled_block_permutation(self, tilesize): 
        assert tilesize is not None, "invalid tilesize"
        f_key = lambda layername, outshape:(sparse_block_permutation_tiled_matrix_with_inverse(np.prod(outshape)+1, tilesize, tiler=self._SparseTiledMatrix) if 'relu' not in layername else 
                                            sparse_block_permutation_tiled_matrix_with_inverse(np.prod(outshape)+1, tilesize, tiler=self._SparseTiledMatrix))
        f_order = self.identity()        
        return lambda layername, outshape: (A.matmul(B) for (A,B) in zip(f_key(layername, outshape), f_order(layername, outshape)))

    # specially handle the input layer to transform and untrainsform the input
    # typecast toeplitz matrix as SparseMatrix and allow multiplication of SparseMatrix and SparseTiledMatrix, which requires converting sparsetiled to coo, multiplying then compressing
    # need to parallelize the coo conversion
    
    
def keygen(format, backend, alpha=None, beta=0, tilesize=None):
    formats = set(['identity', 'permutation', 'stochastic', 'tiled-identity', 'tiled-permutation', 'tiled-stochastic', 'tiled-blockpermutation'])
    backends = set(['torch', 'scipy'])
    assert format in formats, "Invalid format '%s' - must be in '%s'" % (format, str(formats))
    assert backend in backends, "Invalid backend '%s' - must be in '%s'" % (backend, str(backends))

    keypair = KeyPair(backend)
    if format == 'identity':
        return keypair.identity()
    elif format == 'permutation':
        return keypair.permutation()    
    elif format == 'stochastic':
        return keypair.stochastic(alpha, beta)
    elif format == 'tiled-identity':
        return keypair.tiled_identity(tilesize)
    elif format == 'tiled-permutation':
        return keypair.tiled_permutation(tilesize)            
    elif format == 'tiled-stochastic':
        return keypair.tiled_stochastic(alpha, beta, tilesize)                
    elif format == 'tiled-blockpermutation':
        return keypair.tiled_block_permutation(tilesize)
    else:
        raise ValueError("Invalid format '%s' - must be in '%s'" % (format, str(formats)))

    
def Keynet(inshape, net, format, backend, do_output_encryption=False, verbose=True, alpha=None, beta=None, tilesize=None, n_processes=1):
    f_keypair = keygen(format, backend, alpha, beta, tilesize)
    sensor = KeyedSensor(inshape, f_keypair('input', inshape))
    model = KeyedModel(net, inshape, sensor.key(), f_keypair, do_output_encryption=do_output_encryption, verbose=verbose, n_processes=n_processes)
    return (sensor, model)


def IdentityKeynet(inshape, net):
    return Keynet(inshape, net, 'identity', 'scipy')


def PermutationKeynet(inshape, net, do_output_encryption=False):
    return Keynet(inshape, net, 'permutation', 'scipy', do_output_encryption)    


def StochasticKeynet(inshape, net, alpha, beta=0, do_output_encryption=False):
    return Keynet(inshape, net, 'stochastic', 'scipy', do_output_encryption, alpha=alpha, beta=beta)    


def IdentityTiledKeynet(inshape, net, tilesize, n_processes=1):
    return Keynet(inshape, net, 'tiled-identity', 'scipy', do_output_encryption=False, tilesize=tilesize, n_processes=n_processes)


def PermutationTiledKeynet(inshape, net, tilesize, do_output_encryption=False, n_processes=1):
    return Keynet(inshape, net, 'tiled-permutation', 'scipy', do_output_encryption, tilesize=tilesize, n_processes=n_processes)


def StochasticTiledKeynet(inshape, net, tilesize, alpha, beta=0, do_output_encryption=False, n_processes=1):
    return Keynet(inshape, net, 'tiled-stochastic', 'scipy', do_output_encryption, tilesize=tilesize, alpha=alpha, beta=beta, n_processes=n_processes)


def StochasticTiledKeySensor(inshape, tilesize, alpha, beta=0):
    f_keypair = keygen('tiled-stochastic', 'scipy', alpha, beta, tilesize)
    return KeyedSensor(inshape, f_keypair('input', inshape))


def BlockPermutationTiledKeySensor(inshape, tilesize):
    f_keypair = keygen('tiled-blockpermutation', 'scipy', tilesize=tilesize)
    return KeyedSensor(inshape, f_keypair('input', inshape))


def OpticalFiberBundleKeynet(inshape, net):
    f_keypair = keygen('identity', 'scipy')  # FIXME
    sensor = OpticalFiberBundle(inshape, f_keypair('input', inshape))
    model = KeyedModel(net, inshape, sensor.key(), f_keypair, do_output_encryption=do_output_encryption, verbose=verbose)
    return (sensor, model)
    <|MERGE_RESOLUTION|>--- conflicted
+++ resolved
@@ -53,23 +53,15 @@
                                                    out_channels=m.out_channels,
                                                    in_channels=m.in_channels,
                                                    kernel_size=m.kernel_size,
-<<<<<<< HEAD
                                                    stride=m.stride)
-=======
                                                    stride=m.stride,
-                                                   n_processes=n_processes)
                 d_name_to_keyedmodule[k] = m_keyed
->>>>>>> 45bdbe54
                 if '%s_bn' % k not in layernames:                
                     d_name_to_keyedmodule[k] = d_name_to_keyedmodule[k].key(m.weight, m.bias, layerkey[k]['A'], layerkey[k]['Ainv'])
             elif isinstance(m, nn.AvgPool2d):
                 m_keyed = keynet.layer.KeyedAvgpool2d(inshape=netshape[k]['inshape'],
                                                       kernel_size=m.kernel_size,
-<<<<<<< HEAD
                                                       stride=m.stride)
-=======
-                                                      stride=m.stride)                                         
->>>>>>> 45bdbe54
                 d_name_to_keyedmodule[k] = m_keyed.key(layerkey[k]['A'], layerkey[k]['Ainv'])  
             elif isinstance(m, nn.ReLU):
                 m_keyed = keynet.layer.KeyedReLU()
